{
  "parser_name": "ComfyUI_Simple",
<<<<<<< HEAD
  "priority": 999,
=======
  "priority": 100,
>>>>>>> 9a0eb6c7
  "description": "Simple ComfyUI workflow parser for basic PNG files",
  "version": "1.0",
  "maintainer": "Ktiseos Nyx",
  "target_file_types": [
    "PNG"
  ],
  "tool_name": "ComfyUI",
  "detection_rules": [
    {
      "comment": "Check if prompt PNG chunk exists and contains JSON (primary ComfyUI format)",
      "source_type": "pil_info_key",
      "source_key": "prompt",
      "operator": "is_valid_json"
    }
  ],
  "parsing_instructions": {
    "input_data": {
      "source_options": [
        {
          "source_type": "pil_info_key",
          "source_key": "workflow"
        },
        {
          "source_type": "pil_info_key",
          "source_key": "prompt"
        }
      ]
    },
    "extraction_strategy": "comfyui_workflow_parsing",
    "format_description": "ComfyUI workflow stored in PNG chunks",
    "fields": [
      {
        "target_key": "prompt",
        "method": "comfyui_extract_prompt_from_workflow"
      },
      {
        "target_key": "negative_prompt",
        "method": "comfyui_extract_negative_prompt_from_workflow"
      },
      {
        "target_key": "parameters",
        "method": "comfyui_extract_workflow_parameters"
      },
      {
        "target_key": "raw_metadata",
        "method": "comfyui_extract_raw_workflow"
      },
      {
        "comment": "🎯 TIPO AI Prompt Enhancement Detection",
        "target_key": "tipo_enhancement",
        "method": "comfyui_detect_tipo_enhancement"
      },
      {
        "comment": "📊 Workflow Complexity Analysis",
        "target_key": "workflow_complexity",
        "method": "comfyui_calculate_workflow_complexity"
      },
      {
        "comment": "🚀 Advanced Upscaling Detection",
        "target_key": "advanced_upscaling",
        "method": "comfyui_detect_advanced_upscaling"
      },
      {
        "comment": "🎨 Multi-Stage Conditioning Detection",
        "target_key": "multi_stage_conditioning",
        "method": "comfyui_detect_multi_stage_conditioning"
      },
      {
        "comment": "✨ Post-Processing Effects Detection",
        "target_key": "post_processing_effects",
        "method": "comfyui_detect_post_processing_effects"
      },
      {
        "comment": "🔌 Custom Node Ecosystem Detection",
        "target_key": "custom_node_ecosystems",
        "method": "comfyui_detect_custom_node_ecosystems"
      },
      {
        "comment": "🎯 High-Level Workflow Techniques",
        "target_key": "workflow_techniques",
        "method": "comfyui_extract_workflow_techniques"
      }
    ],
    "output_template": {
      "tool": "ComfyUI",
      "prompt": "$prompt",
      "negative_prompt": "$negative_prompt",
      "parameters": "$parameters",
      "raw_metadata": "$raw_metadata"
    }
  },
  "primary_data_source_for_raw": {
    "source_type": "png_chunk",
    "source_key": "workflow"
  },
  "enhanced_with_node_discovery": true,
  "enhancement_date": "2025-07-08"
}<|MERGE_RESOLUTION|>--- conflicted
+++ resolved
@@ -1,10 +1,6 @@
 {
   "parser_name": "ComfyUI_Simple",
-<<<<<<< HEAD
-  "priority": 999,
-=======
   "priority": 100,
->>>>>>> 9a0eb6c7
   "description": "Simple ComfyUI workflow parser for basic PNG files",
   "version": "1.0",
   "maintainer": "Ktiseos Nyx",
