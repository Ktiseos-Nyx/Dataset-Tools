# dataset_tools/file_readers/image_metadata_reader.py

"""Image metadata reader for PNG, JPG, and other image formats.

This module specializes in reading metadata from image files using pyexiv2
with Pillow fallback. Think of it as your image specialist job class that
knows all the tricks for getting data from photos! 📸✨
"""

from pathlib import Path
from typing import Any

import pyexiv2

# Pillow import with fallback
try:
    from PIL import Image
    from PIL.ExifTags import TAGS

    PILLOW_AVAILABLE = True
except ImportError:
    PILLOW_AVAILABLE = False

from ..logger import debug_monitor, get_logger
from ..logger import info_monitor as nfo


class ImageMetadataReader:
    """Specialized reader for image file metadata.

    This class handles reading EXIF, IPTC, and XMP metadata from image files
    using pyexiv2 as the primary method with Pillow as a fallback.
    """

    def __init__(self) -> None:
        """Initialize the image metadata reader."""
        self.logger = get_logger(f"{__name__}.ImageMetadataReader")

        # Supported image formats
        self.supported_formats = {".jpg", ".jpeg", ".png", ".tiff", ".tif", ".webp"}

    def can_read_file(self, file_path: str) -> bool:
        """Check if this reader can handle the given file.

        Args:
            file_path: Path to the file to check

        Returns:
            True if this reader supports the file format

        """
        suffix = Path(file_path).suffix.lower()
        return suffix in self.supported_formats

    @debug_monitor
    def read_metadata(self, file_path: str) -> dict[str, Any] | None:
        """Read metadata from an image file.

        Args:
            file_path: Path to the image file

        Returns:
            Dictionary containing metadata or None if reading failed

        """
        if not self.can_read_file(file_path):
            self.logger.warning("Unsupported image format: %s", file_path)
            return None

        file_suffix = Path(file_path).suffix.lower()

        if file_suffix in {".jpg", ".jpeg"}:
            return self._read_jpg_metadata(file_path)
        if file_suffix == ".png":
            return self._read_png_metadata(file_path)
        if file_suffix in {".tiff", ".tif"}:
            return self._read_tiff_metadata(file_path)
        if file_suffix == ".webp":
            return self._read_webp_metadata(file_path)
        # Generic image reading
        return self._read_generic_image_metadata(file_path)

    @debug_monitor
    def _read_jpg_metadata(self, file_path: str) -> dict[str, Any] | None:
        """Read metadata from a JPG/JPEG file."""
        nfo("[ImageReader] Reading JPG metadata: %s", Path(file_path).name)

        try:
            # Try pyexiv2 first
            result = self._read_with_pyexiv2(file_path)
            if result:
                self._log_user_comment_info(result, file_path)
                return result

            # Fallback to Pillow
            return self._fallback_to_pillow(file_path, "JPG")

        except Exception as e:
            self.logger.error("Error reading JPG metadata from %s: %s", file_path, e)
            return self._fallback_to_pillow(file_path, "JPG (after error)")

    @debug_monitor
    def _read_png_metadata(self, file_path: str) -> dict[str, Any] | None:
        """Read metadata from a PNG file."""
        nfo("[ImageReader] Reading PNG metadata: %s", Path(file_path).name)

        try:
            # Try pyexiv2 first
            result = self._read_with_pyexiv2(file_path)
            if result:
                return result

            # Fallback to Pillow
            return self._fallback_to_pillow(file_path, "PNG")

        except Exception as e:
            self.logger.error(f"Error reading PNG metadata from {file_path}: {e}")
            return self._fallback_to_pillow(file_path, "PNG (after error)")

    @debug_monitor
    def _read_tiff_metadata(self, file_path: str) -> dict[str, Any] | None:
        """Read metadata from a TIFF file."""
        nfo(f"[ImageReader] Reading TIFF metadata: {Path(file_path).name}")

        try:
            result = self._read_with_pyexiv2(file_path)
            if result:
                return result

            return self._fallback_to_pillow(file_path, "TIFF")

        except Exception as e:
            self.logger.error(f"Error reading TIFF metadata from {file_path}: {e}")
            return self._fallback_to_pillow(file_path, "TIFF (after error)")

    @debug_monitor
    def _read_webp_metadata(self, file_path: str) -> dict[str, Any] | None:
        """Read metadata from a WebP file."""
        nfo(f"[ImageReader] Reading WebP metadata: {Path(file_path).name}")

        try:
            result = self._read_with_pyexiv2(file_path)
            if result:
                return result

            return self._fallback_to_pillow(file_path, "WebP")

        except Exception as e:
            self.logger.error(f"Error reading WebP metadata from {file_path}: {e}")
            return self._fallback_to_pillow(file_path, "WebP (after error)")

    @debug_monitor
    def _read_generic_image_metadata(self, file_path: str) -> dict[str, Any] | None:
        """Read metadata from any supported image format."""
        nfo(f"[ImageReader] Reading generic image metadata: {Path(file_path).name}")

        try:
            result = self._read_with_pyexiv2(file_path)
            if result:
                return result

            return self._fallback_to_pillow(file_path, "Generic")

        except Exception as e:
            self.logger.error(f"Error reading generic image metadata from {file_path}: {e}")
            return self._fallback_to_pillow(file_path, "Generic (after error)")

    def _read_with_pyexiv2(self, file_path: str) -> dict[str, Any] | None:
        """Read metadata using pyexiv2.

        Args:
            file_path: Path to the image file

        Returns:
            Metadata dictionary or None if no metadata found

        """
        try:
            img = pyexiv2.Image(file_path)

            exif_tags = img.read_exif() or {}
            iptc_tags = img.read_iptc() or {}
            xmp_tags = img.read_xmp() or {}

            img.close()

            metadata = {
                "EXIF": exif_tags,
                "IPTC": iptc_tags,
                "XMP": xmp_tags,
            }

            # Attempt to correct UserComment decoding if pyexiv2 returned a mojibaked string
            if "Exif.Photo.UserComment" in exif_tags:
                uc_value = exif_tags["Exif.Photo.UserComment"]
                corrected_uc = uc_value  # Default to original

                if isinstance(uc_value, bytes):
                    # If pyexiv2 returns bytes, use the robust byte decoder
                    corrected_uc = self._decode_usercomment_bytes(uc_value)
                elif isinstance(uc_value, str):
                    # If pyexiv2 returns a string, try to correct it if it looks like mojibake
                    corrected_uc = self._decode_pyexiv2_usercomment_string(uc_value)
                else:
                    # Fallback for other types
                    corrected_uc = str(uc_value)

                if corrected_uc != uc_value:
                    metadata["EXIF"]["Exif.Photo.UserComment"] = corrected_uc
                    self.logger.debug(f"Corrected UserComment for {Path(file_path).name}")

            # Check if we actually found any metadata
            if not any(metadata.values()):
                nfo(f"[ImageReader] pyexiv2 found no metadata in: {Path(file_path).name}")
                return None

            nfo(f"[ImageReader] pyexiv2 successfully read metadata from: {Path(file_path).name}")
            return metadata

        except Exception:
            self.logger.exception(f"pyexiv2 error for {file_path}")
            return None

    def _decode_pyexiv2_usercomment_string(self, data_str: str) -> str:
        """Attempts to decode a pyexiv2-returned UserComment string if it appears mojibaked.
        Specifically targets strings starting with 'charset=Unicode'.
        """
        if data_str.startswith("charset=Unicode"):
            try:
                # Extract the part after 'charset=Unicode '
                prefix_len = len("charset=Unicode ")
                if len(data_str) > prefix_len:
                    unicode_part_str = data_str[prefix_len:]

                    # Convert the string back to bytes using 'latin-1'.
                    # This assumes pyexiv2 has treated each byte of the original
                    # UTF-16LE data as a separate Latin-1 character when forming the string.
                    # Then, decode these bytes as UTF-16LE.
                    return unicode_part_str.encode("latin-1").decode("utf-16le", errors="ignore")
            except Exception as e:
                self.logger.debug(f"Failed to re-decode UserComment string with charset prefix: {e}")
        # If it doesn't have the charset prefix or the above failed, return the original string
        return data_str

    def _fallback_to_pillow(self, file_path: str, context: str) -> dict[str, Any] | None:
        """Fallback to Pillow for EXIF reading.

        Args:
            file_path: Path to the image file
            context: Context string for logging

        Returns:
            Metadata dictionary or None if reading failed

        """
        if not PILLOW_AVAILABLE:
            self.logger.warning("Pillow not available for fallback EXIF reading")
            return None

        nfo(f"[ImageReader] Attempting Pillow fallback for {context}: {Path(file_path).name}")

        pillow_exif = self._read_exif_with_pillow(file_path)
        if pillow_exif:
            nfo("[ImageReader] Pillow successfully read EXIF data")
            return {"PILLOW_EXIF": pillow_exif}
        nfo("[ImageReader] Pillow found no EXIF data")
        return None

    @debug_monitor
    def _read_exif_with_pillow(self, file_path: str) -> dict[str, Any] | None:
        """Read EXIF data using Pillow.

        Args:
            file_path: Path to the image file

        Returns:
            EXIF data dictionary or None if reading failed

        """
        if not PILLOW_AVAILABLE:
            return None

        try:
            with Image.open(file_path) as img:
                exif_info = img.getexif()

                if not exif_info:
                    return None

                exif_data = {}
                for tag_id, value in exif_info.items():
                    tag_name = TAGS.get(tag_id, f"Tag_{tag_id}")

                    # Specifically handle UserComment decoding for Pillow fallback
                    if tag_name == "UserComment" and isinstance(value, bytes):
                        value = self._decode_usercomment_bytes(value)
                    elif isinstance(value, bytes):
                        try:
                            value = value.decode("utf-8", errors="replace")
                        except UnicodeDecodeError:
                            value = str(value)

                    exif_data[tag_name] = value

                return exif_data

        except FileNotFoundError:
            self.logger.error(f"Image file not found: {file_path}")
            return None
        except OSError as e:
            self.logger.error(f"OS error reading image {file_path}: {e}")
            return None
        except Exception as e:
            self.logger.error(f"Unexpected error reading image {file_path}: {e}", exc_info=True)
            return None

def _decode_usercomment_bytes(self, data: bytes) -> str:
        """Try various decoding strategies for UserComment bytes."""
<<<<<<< HEAD
        # NEW STRATEGY: Handle the SwarmUI-style UNICODE header
        # This checks for the UTF-16LE encoding of "UNICODE { "
        swarmui_prefix = b"U\x00N\x00I\x00C\x00O\x00D\x00E\x00 \x00{\x00"
=======

        # NEW STRATEGY: Handle the SwarmUI-style UNICODE header
        # This checks for the UTF-16LE encoding of "UNICODE { "
        swarmui_prefix = b'U\x00N\x00I\x00C\x00O\x00D\x00E\x00 \x00{\x00'
>>>>>>> 38143860
        if data.startswith(swarmui_prefix):
            try:
                # Decode the rest of the data, starting after the prefix
                json_part_bytes = data[len(swarmui_prefix):]
                # The rest of the string is separated by null bytes, so treat as utf-16le
                return json_part_bytes.decode("utf-16le").strip()
            except Exception as e:
                self.logger.debug(f"Failed to decode UserComment bytes with SwarmUI prefix: {e}")

        # Strategy 1: Standard Unicode prefix with UTF-16 (for other generators)
        if data.startswith(b"UNICODE\x00\x00"):
            try:
                utf16_data = data[9:]  # Skip "UNICODE\0\0"
                return utf16_data.decode("utf-16le")
            except Exception as e:
                self.logger.debug(f"Failed to decode UserComment bytes as UTF-16: {e}")

        # Strategy 2: charset=Unicode prefix (mojibake format)
        if data.startswith(b"charset=Unicode"):
            try:
                unicode_part = data[len(b"charset=Unicode ") :]
                return unicode_part.decode("utf-16le", errors="ignore")
            except Exception as e:
                self.logger.debug(f"Failed to decode UserComment bytes as UTF-16: {e}")

        # Strategy 3: Direct UTF-8
        try:
            return data.decode("utf-8")
        except Exception as e:
            self.logger.debug(f"Failed to decode UserComment bytes as UTF-8: {e}")

        # Strategy 4: Latin-1 (preserves all bytes)
        try:
            return data.decode("latin-1")
        except Exception as e:
            self.logger.debug(f"Failed to decode UserComment bytes as Latin-1: {e}")

        # Strategy 5: Ignore errors
        try:
            return data.decode("utf-8", errors="ignore")
        except Exception:
            self.logger.exception("Failed to decode UserComment bytes with errors ignored")
            return ""

    def _log_user_comment_info(self, metadata: dict[str, Any], file_path: str) -> None:
        """Log information about UserComment field for debugging."""
        exif_data = metadata.get("EXIF", {})
        if "Exif.Photo.UserComment" in exif_data:
            uc_value = exif_data["Exif.Photo.UserComment"]
            self.logger.debug(f"UserComment type for {Path(file_path).name}: {type(uc_value)}")

        if isinstance(uc_value, str) and uc_value.startswith("charset="):
            self.logger.debug(f"UserComment appears to be pre-decoded with charset prefix: {Path(file_path).name}")

    def get_supported_formats(self) -> set[str]:
        """Get the set of supported image formats."""
        return self.supported_formats.copy()


class ImageMetadataExtractor:
    """High-level interface for extracting specific metadata from images.

    This class provides convenient methods for getting common metadata
    without needing to know the internal structure. Like having preset
    actions on your hotbar! 🎮
    """

    def __init__(self, reader: ImageMetadataReader | None = None):
        """Initialize the extractor.

        Args:
            reader: ImageMetadataReader instance to use

        """
        self.reader = reader or ImageMetadataReader()
        self.logger = get_logger(f"{__name__}.ImageMetadataExtractor")

    def extract_ai_generation_data(self, file_path: str) -> str | None:
        """Extract AI generation parameters from image metadata.

        Args:
            file_path: Path to the image file

        Returns:
            AI generation parameters string or None

        """
        metadata = self.reader.read_metadata(file_path)
        if not metadata:
            return None

        # Check various locations where AI data might be stored
        sources_to_check = [
            # EXIF UserComment
            ("EXIF", "Exif.Photo.UserComment"),
            # Pillow EXIF UserComment
            ("PILLOW_EXIF", "UserComment"),
            # XMP description
            ("XMP", "Xmp.dc.description"),
            # PNG text chunks (if available)
            ("PNG_TEXT", "parameters"),
            ("PNG_TEXT", "Comment"),
        ]

        for source_type, key in sources_to_check:
            if source_type in metadata and key in metadata[source_type]:
                value = metadata[source_type][key]
                if value and isinstance(value, str) and len(value.strip()) > 0:
                    return value.strip()

        return None

    def extract_basic_info(self, file_path: str) -> dict[str, Any]:
        """Extract basic image information.

        Args:
            file_path: Path to the image file

        Returns:
            Dictionary with basic image info

        """
        info = {
            "file_name": Path(file_path).name,
            "file_size": None,
            "image_size": None,
            "format": Path(file_path).suffix.lower(),
            "has_exif": False,
            "has_xmp": False,
            "has_iptc": False,
        }

        try:
            # Get file size
            info["file_size"] = Path(file_path).stat().st_size

            # Get image dimensions with Pillow
            if PILLOW_AVAILABLE:
                try:
                    with Image.open(file_path) as img:
                        info["image_size"] = (img.width, img.height)
                except Exception as e:
                    self.logger.debug(f"Error getting image size for {file_path}: {e}")

            # Check for metadata presence
            metadata = self.reader.read_metadata(file_path)
            if metadata:
                info["has_exif"] = bool(metadata.get("EXIF") or metadata.get("PILLOW_EXIF"))
                info["has_xmp"] = bool(metadata.get("XMP"))
                info["has_iptc"] = bool(metadata.get("IPTC"))

        except Exception as e:
            self.logger.debug(f"Error extracting basic info from {file_path}: {e}")

        return info


# ============================================================================
# CONVENIENCE FUNCTIONS
# ============================================================================


def read_image_metadata(file_path: str) -> dict[str, Any] | None:
    """Convenience function to read image metadata.

    Args:
        file_path: Path to the image file

    Returns:
        Metadata dictionary or None

    """
    reader = ImageMetadataReader()
    return reader.read_metadata(file_path)


def extract_ai_parameters(file_path: str) -> str | None:
    """Convenience function to extract AI generation parameters.

    Args:
        file_path: Path to the image file

    Returns:
        AI parameters string or None

    """
    extractor = ImageMetadataExtractor()
    return extractor.extract_ai_generation_data(file_path)


def get_image_info(file_path: str) -> dict[str, Any]:
    """Convenience function to get basic image information.

    Args:
        file_path: Path to the image file

    Returns:
        Dictionary with image information

    """
    extractor = ImageMetadataExtractor()
    return extractor.extract_basic_info(file_path)


# ============================================================================
# TESTING UTILITIES
# ============================================================================


def test_image_metadata_reader() -> None:
    """Test the image metadata reader with sample files."""
    logger = get_logger("ImageMetadataReaderTest")

    reader = ImageMetadataReader()
    extractor = ImageMetadataExtractor(reader)

    logger.info("Testing ImageMetadataReader...")
    logger.info(f"Supported formats: {reader.get_supported_formats()}")

    # Test with a sample image file (if it exists)
    test_files = [
        "test_image.jpg",
        "sample.png",
        "photo.jpeg",
    ]

    for test_file in test_files:
        if Path(test_file).exists():
            logger.info(f"\nTesting with: {test_file}")

            # Test basic info
            info = extractor.extract_basic_info(test_file)
            logger.info(f"Basic info: {info}")

            # Test metadata reading
            metadata = reader.read_metadata(test_file)
            if metadata:
                logger.info(f"Metadata keys: {list(metadata.keys())}")
                for key, value in metadata.items():
                    if isinstance(value, dict):
                        logger.info(f"  {key}: {len(value)} entries")
                    else:
                        logger.info(f"  {key}: {type(value)}")
            else:
                logger.info("No metadata found")

            # Test AI parameter extraction
            ai_params = extractor.extract_ai_generation_data(test_file)
            if ai_params:
                logger.info(f"AI parameters found (length: {len(ai_params)})")
            else:
                logger.info("No AI parameters found")
        else:
            logger.info(f"Test file not found: {test_file}")

    logger.info("ImageMetadataReader test completed!")


if __name__ == "__main__":
    # Run tests if module is executed directly
    test_image_metadata_reader()<|MERGE_RESOLUTION|>--- conflicted
+++ resolved
@@ -316,16 +316,10 @@
 
 def _decode_usercomment_bytes(self, data: bytes) -> str:
         """Try various decoding strategies for UserComment bytes."""
-<<<<<<< HEAD
         # NEW STRATEGY: Handle the SwarmUI-style UNICODE header
         # This checks for the UTF-16LE encoding of "UNICODE { "
         swarmui_prefix = b"U\x00N\x00I\x00C\x00O\x00D\x00E\x00 \x00{\x00"
-=======
-
-        # NEW STRATEGY: Handle the SwarmUI-style UNICODE header
-        # This checks for the UTF-16LE encoding of "UNICODE { "
-        swarmui_prefix = b'U\x00N\x00I\x00C\x00O\x00D\x00E\x00 \x00{\x00'
->>>>>>> 38143860
+
         if data.startswith(swarmui_prefix):
             try:
                 # Decode the rest of the data, starting after the prefix
