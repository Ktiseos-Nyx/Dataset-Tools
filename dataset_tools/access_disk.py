--- conflicted
+++ resolved
@@ -12,13 +12,9 @@
 
 from dataset_tools.logger import debug_monitor
 from dataset_tools.logger import info_monitor as nfo
-<<<<<<< HEAD
 from dataset_tools.correct_types import EmptyField, ExtensionType as Ext, DownField, UpField
 from dataset_tools.model_tool import ModelTool
-=======
-from dataset_tools.correct_types import ExtensionType as Ext
-# from dataset_tools.model_tool import ModelTool
->>>>>>> 71d959b6
+
 
 
 class MetadataFileReader:
@@ -113,18 +109,11 @@
         for file_types in Ext.PLAIN:
             if ext in file_types:
                 return self.read_txt_contents(file_path_named)
-<<<<<<< HEAD
 
         for file_types in Ext.MODEL:
             if ext in file_types:
                 model_tool = ModelTool()
                 return model_tool.read_metadata_from(file_path_named)
-=======
-        # for file_types in Ext.MODEL:
-        #     if ext in file_types:
-        #         model_tool = ModelTool()
-        #         return model_tool.read_metadata_from(file_path_named)
->>>>>>> 71d959b6
-
+          
         # if header:
         #     return header(file_path_named)